--- conflicted
+++ resolved
@@ -28,32 +28,8 @@
 #include <elf.h>
 #include <soc.h>
 
-<<<<<<< HEAD
-=======
 #include <asm/arch/k3-qos.h>
 
-#if IS_ENABLED(CONFIG_SYS_K3_SPL_ATF)
-enum {
-	IMAGE_ID_ATF,
-	IMAGE_ID_OPTEE,
-	IMAGE_ID_SPL,
-	IMAGE_ID_DM_FW,
-	IMAGE_AMT,
-};
-
-#if CONFIG_IS_ENABLED(FIT_IMAGE_POST_PROCESS)
-static const char *image_os_match[IMAGE_AMT] = {
-	"arm-trusted-firmware",
-	"tee",
-	"U-Boot",
-	"DM",
-};
-#endif
-
-static struct image_info fit_image_info[IMAGE_AMT];
-#endif
-
->>>>>>> f3c979dd
 struct ti_sci_handle *get_ti_sci_handle(void)
 {
 	struct udevice *dev;
