/*
 * GPIO driver for TI DaVinci DA8xx SOCs.
 *
 * (C) Copyright 2011 Guralp Systems Ltd.
 * Laurence Withers <lwithers@guralp.com>
 *
 * This program is free software; you can redistribute it and/or
 * modify it under the terms of the GNU General Public License as
 * published by the Free Software Foundation; either version 2 of
 * the License, or (at your option) any later version.
 *
 * This program is distributed in the hope that it will be useful,
 * but WITHOUT ANY WARRANTY; without even the implied warranty of
 * MERCHANTABILITY or FITNESS FOR A PARTICULAR PURPOSE.  See the
 * GNU General Public License for more details.
 *
 * You should have received a copy of the GNU General Public License
 * along with this program; if not, write to the Free Software
 * Foundation, Inc., 59 Temple Place, Suite 330, Boston,
 * MA 02111-1307 USA
 */

#include <common.h>
#include <asm/io.h>
#include <asm/gpio.h>
#include <asm/arch/hardware.h>
#include <asm/arch/davinci_misc.h>

static struct gpio_registry {
	int is_registered;
	char name[GPIO_NAME_SIZE];
} gpio_registry[MAX_NUM_GPIOS];

#if defined(CONFIG_SOC_DA8XX)
#define pinmux(x)       (&davinci_syscfg_regs->pinmux[x])

#if defined(CONFIG_SOC_DA8XX) && !defined(CONFIG_SOC_DA850)
static const struct pinmux_config gpio_pinmux[] = {
	{ pinmux(13), 8, 6 },	/* GP0[0] */
	{ pinmux(13), 8, 7 },
	{ pinmux(14), 8, 0 },
	{ pinmux(14), 8, 1 },
	{ pinmux(14), 8, 2 },
	{ pinmux(14), 8, 3 },
	{ pinmux(14), 8, 4 },
	{ pinmux(14), 8, 5 },
	{ pinmux(14), 8, 6 },
	{ pinmux(14), 8, 7 },
	{ pinmux(15), 8, 0 },
	{ pinmux(15), 8, 1 },
	{ pinmux(15), 8, 2 },
	{ pinmux(15), 8, 3 },
	{ pinmux(15), 8, 4 },
	{ pinmux(15), 8, 5 },
	{ pinmux(15), 8, 6 },	/* GP1[0] */
	{ pinmux(15), 8, 7 },
	{ pinmux(16), 8, 0 },
	{ pinmux(16), 8, 1 },
	{ pinmux(16), 8, 2 },
	{ pinmux(16), 8, 3 },
	{ pinmux(16), 8, 4 },
	{ pinmux(16), 8, 5 },
	{ pinmux(16), 8, 6 },
	{ pinmux(16), 8, 7 },
	{ pinmux(17), 8, 0 },
	{ pinmux(17), 8, 1 },
	{ pinmux(17), 8, 2 },
	{ pinmux(17), 8, 3 },
	{ pinmux(17), 8, 4 },
	{ pinmux(17), 8, 5 },
	{ pinmux(17), 8, 6 },	/* GP2[0] */
	{ pinmux(17), 8, 7 },
	{ pinmux(18), 8, 0 },
	{ pinmux(18), 8, 1 },
	{ pinmux(18), 8, 2 },
	{ pinmux(18), 8, 3 },
	{ pinmux(18), 8, 4 },
	{ pinmux(18), 8, 5 },
	{ pinmux(18), 8, 6 },
	{ pinmux(18), 8, 7 },
	{ pinmux(19), 8, 0 },
	{ pinmux(9), 8, 2 },
	{ pinmux(9), 8, 3 },
	{ pinmux(9), 8, 4 },
	{ pinmux(9), 8, 5 },
	{ pinmux(9), 8, 6 },
	{ pinmux(10), 8, 1 },	/* GP3[0] */
	{ pinmux(10), 8, 2 },
	{ pinmux(10), 8, 3 },
	{ pinmux(10), 8, 4 },
	{ pinmux(10), 8, 5 },
	{ pinmux(10), 8, 6 },
	{ pinmux(10), 8, 7 },
	{ pinmux(11), 8, 0 },
	{ pinmux(11), 8, 1 },
	{ pinmux(11), 8, 2 },
	{ pinmux(11), 8, 3 },
	{ pinmux(11), 8, 4 },
	{ pinmux(9), 8, 7 },
	{ pinmux(2), 8, 6 },
	{ pinmux(11), 8, 5 },
	{ pinmux(11), 8, 6 },
	{ pinmux(12), 8, 4 },	/* GP4[0] */
	{ pinmux(12), 8, 5 },
	{ pinmux(12), 8, 6 },
	{ pinmux(12), 8, 7 },
	{ pinmux(13), 8, 0 },
	{ pinmux(13), 8, 1 },
	{ pinmux(13), 8, 2 },
	{ pinmux(13), 8, 3 },
	{ pinmux(13), 8, 4 },
	{ pinmux(13), 8, 5 },
	{ pinmux(11), 8, 7 },
	{ pinmux(12), 8, 0 },
	{ pinmux(12), 8, 1 },
	{ pinmux(12), 8, 2 },
	{ pinmux(12), 8, 3 },
	{ pinmux(9), 8, 1 },
	{ pinmux(7), 8, 3 },	/* GP5[0] */
	{ pinmux(7), 8, 4 },
	{ pinmux(7), 8, 5 },
	{ pinmux(7), 8, 6 },
	{ pinmux(7), 8, 7 },
	{ pinmux(8), 8, 0 },
	{ pinmux(8), 8, 1 },
	{ pinmux(8), 8, 2 },
	{ pinmux(8), 8, 3 },
	{ pinmux(8), 8, 4 },
	{ pinmux(8), 8, 5 },
	{ pinmux(8), 8, 6 },
	{ pinmux(8), 8, 7 },
	{ pinmux(9), 8, 0 },
	{ pinmux(7), 8, 1 },
	{ pinmux(7), 8, 2 },
	{ pinmux(5), 8, 1 },	/* GP6[0] */
	{ pinmux(5), 8, 2 },
	{ pinmux(5), 8, 3 },
	{ pinmux(5), 8, 4 },
	{ pinmux(5), 8, 5 },
	{ pinmux(5), 8, 6 },
	{ pinmux(5), 8, 7 },
	{ pinmux(6), 8, 0 },
	{ pinmux(6), 8, 1 },
	{ pinmux(6), 8, 2 },
	{ pinmux(6), 8, 3 },
	{ pinmux(6), 8, 4 },
	{ pinmux(6), 8, 5 },
	{ pinmux(6), 8, 6 },
	{ pinmux(6), 8, 7 },
	{ pinmux(7), 8, 0 },
	{ pinmux(1), 8, 0 },	/* GP7[0] */
	{ pinmux(1), 8, 1 },
	{ pinmux(1), 8, 2 },
	{ pinmux(1), 8, 3 },
	{ pinmux(1), 8, 4 },
	{ pinmux(1), 8, 5 },
	{ pinmux(1), 8, 6 },
	{ pinmux(1), 8, 7 },
	{ pinmux(2), 8, 0 },
	{ pinmux(2), 8, 1 },
	{ pinmux(2), 8, 2 },
	{ pinmux(2), 8, 3 },
	{ pinmux(2), 8, 4 },
	{ pinmux(2), 8, 5 },
	{ pinmux(0), 1, 0 },
	{ pinmux(0), 1, 1 },
};
#else
static const struct pinmux_config gpio_pinmux[] = {
	{ pinmux(1), 8, 7 },	/* GP0[0] */
	{ pinmux(1), 8, 6 },
	{ pinmux(1), 8, 5 },
	{ pinmux(1), 8, 4 },
	{ pinmux(1), 8, 3 },
	{ pinmux(1), 8, 2 },
	{ pinmux(1), 8, 1 },
	{ pinmux(1), 8, 0 },
	{ pinmux(0), 8, 7 },
	{ pinmux(0), 8, 6 },
	{ pinmux(0), 8, 5 },
	{ pinmux(0), 8, 4 },
	{ pinmux(0), 8, 3 },
	{ pinmux(0), 8, 2 },
	{ pinmux(0), 8, 1 },
	{ pinmux(0), 8, 0 },
	{ pinmux(4), 8, 7 },	/* GP1[0] */
	{ pinmux(4), 8, 6 },
	{ pinmux(4), 8, 5 },
	{ pinmux(4), 8, 4 },
	{ pinmux(4), 8, 3 },
	{ pinmux(4), 8, 2 },
	{ pinmux(4), 4, 1 },
	{ pinmux(4), 4, 0 },
	{ pinmux(3), 4, 0 },
	{ pinmux(2), 4, 6 },
	{ pinmux(2), 4, 5 },
	{ pinmux(2), 4, 4 },
	{ pinmux(2), 4, 3 },
	{ pinmux(2), 4, 2 },
	{ pinmux(2), 4, 1 },
	{ pinmux(2), 8, 0 },
	{ pinmux(6), 8, 7 },	/* GP2[0] */
	{ pinmux(6), 8, 6 },
	{ pinmux(6), 8, 5 },
	{ pinmux(6), 8, 4 },
	{ pinmux(6), 8, 3 },
	{ pinmux(6), 8, 2 },
	{ pinmux(6), 8, 1 },
	{ pinmux(6), 8, 0 },
	{ pinmux(5), 8, 7 },
	{ pinmux(5), 8, 6 },
	{ pinmux(5), 8, 5 },
	{ pinmux(5), 8, 4 },
	{ pinmux(5), 8, 3 },
	{ pinmux(5), 8, 2 },
	{ pinmux(5), 8, 1 },
	{ pinmux(5), 8, 0 },
	{ pinmux(8), 8, 7 },	/* GP3[0] */
	{ pinmux(8), 8, 6 },
	{ pinmux(8), 8, 5 },
	{ pinmux(8), 8, 4 },
	{ pinmux(8), 8, 3 },
	{ pinmux(8), 8, 2 },
	{ pinmux(8), 8, 1 },
	{ pinmux(8), 8, 0 },
	{ pinmux(7), 8, 7 },
	{ pinmux(7), 8, 6 },
	{ pinmux(7), 8, 5 },
	{ pinmux(7), 8, 4 },
	{ pinmux(7), 8, 3 },
	{ pinmux(7), 8, 2 },
	{ pinmux(7), 8, 1 },
	{ pinmux(7), 8, 0 },
	{ pinmux(10), 8, 7 },	/* GP4[0] */
	{ pinmux(10), 8, 6 },
	{ pinmux(10), 8, 5 },
	{ pinmux(10), 8, 4 },
	{ pinmux(10), 8, 3 },
	{ pinmux(10), 8, 2 },
	{ pinmux(10), 8, 1 },
	{ pinmux(10), 8, 0 },
	{ pinmux(9), 8, 7 },
	{ pinmux(9), 8, 6 },
	{ pinmux(9), 8, 5 },
	{ pinmux(9), 8, 4 },
	{ pinmux(9), 8, 3 },
	{ pinmux(9), 8, 2 },
	{ pinmux(9), 8, 1 },
	{ pinmux(9), 8, 0 },
	{ pinmux(12), 8, 7 },	/* GP5[0] */
	{ pinmux(12), 8, 6 },
	{ pinmux(12), 8, 5 },
	{ pinmux(12), 8, 4 },
	{ pinmux(12), 8, 3 },
	{ pinmux(12), 8, 2 },
	{ pinmux(12), 8, 1 },
	{ pinmux(12), 8, 0 },
	{ pinmux(11), 8, 7 },
	{ pinmux(11), 8, 6 },
	{ pinmux(11), 8, 5 },
	{ pinmux(11), 8, 4 },
	{ pinmux(11), 8, 3 },
	{ pinmux(11), 8, 2 },
	{ pinmux(11), 8, 1 },
	{ pinmux(11), 8, 0 },
	{ pinmux(19), 8, 6 },	/* GP6[0] */
	{ pinmux(19), 8, 5 },
	{ pinmux(19), 8, 4 },
	{ pinmux(19), 8, 3 },
	{ pinmux(19), 8, 2 },
	{ pinmux(16), 8, 1 },
	{ pinmux(14), 8, 1 },
	{ pinmux(14), 8, 0 },
	{ pinmux(13), 8, 7 },
	{ pinmux(13), 8, 6 },
	{ pinmux(13), 8, 5 },
	{ pinmux(13), 8, 4 },
	{ pinmux(13), 8, 3 },
	{ pinmux(13), 8, 2 },
	{ pinmux(13), 8, 1 },
	{ pinmux(13), 8, 0 },
	{ pinmux(18), 8, 1 },	/* GP7[0] */
	{ pinmux(18), 8, 0 },
	{ pinmux(17), 8, 7 },
	{ pinmux(17), 8, 6 },
	{ pinmux(17), 8, 5 },
	{ pinmux(17), 8, 4 },
	{ pinmux(17), 8, 3 },
	{ pinmux(17), 8, 2 },
	{ pinmux(17), 8, 1 },
	{ pinmux(17), 8, 0 },
	{ pinmux(16), 8, 7 },
	{ pinmux(16), 8, 6 },
	{ pinmux(16), 8, 5 },
	{ pinmux(16), 8, 4 },
	{ pinmux(16), 8, 3 },
	{ pinmux(16), 8, 2 },
	{ pinmux(19), 8, 0 },	/* GP8[0] */
	{ pinmux(3), 4, 7 },
	{ pinmux(3), 4, 6 },
	{ pinmux(3), 4, 5 },
	{ pinmux(3), 4, 4 },
	{ pinmux(3), 4, 3 },
	{ pinmux(3), 4, 2 },
	{ pinmux(2), 4, 7 },
	{ pinmux(19), 8, 1 },
	{ pinmux(19), 8, 0 },
	{ pinmux(18), 8, 7 },
	{ pinmux(18), 8, 6 },
	{ pinmux(18), 8, 5 },
	{ pinmux(18), 8, 4 },
	{ pinmux(18), 8, 3 },
	{ pinmux(18), 8, 2 },
};
<<<<<<< HEAD
=======
#else
#define davinci_configure_pin_mux(a, b)
>>>>>>> fc959081
#endif

int gpio_request(unsigned gpio, const char *label)
{
	if (gpio >= MAX_NUM_GPIOS)
		return -1;

	if (gpio_registry[gpio].is_registered)
		return -1;

	gpio_registry[gpio].is_registered = 1;
	strncpy(gpio_registry[gpio].name, label, GPIO_NAME_SIZE);
	gpio_registry[gpio].name[GPIO_NAME_SIZE - 1] = 0;

	davinci_configure_pin_mux(&gpio_pinmux[gpio], 1);

	return 0;
}

int gpio_free(unsigned gpio)
{
	if (gpio >= MAX_NUM_GPIOS)
		return -1;

	if (!gpio_registry[gpio].is_registered)
		return -1;

	gpio_registry[gpio].is_registered = 0;
	gpio_registry[gpio].name[0] = '\0';
	/* Do not configure as input or change pin mux here */
	return 0;
}

int gpio_direction_input(unsigned gpio)
{
	struct davinci_gpio *bank;

	bank = GPIO_BANK(gpio);
	setbits_le32(&bank->dir, 1U << GPIO_BIT(gpio));
	return 0;
}

int gpio_direction_output(unsigned gpio, int value)
{
	struct davinci_gpio *bank;

	bank = GPIO_BANK(gpio);
	clrbits_le32(&bank->dir, 1U << GPIO_BIT(gpio));
	gpio_set_value(gpio, value);
	return 0;
}

int gpio_get_value(unsigned gpio)
{
	struct davinci_gpio *bank;
	unsigned int ip;

	bank = GPIO_BANK(gpio);
	ip = in_le32(&bank->in_data) & (1U << GPIO_BIT(gpio));
	return ip ? 1 : 0;
}

int gpio_set_value(unsigned gpio, int value)
{
	struct davinci_gpio *bank;

	bank = GPIO_BANK(gpio);

	if (value)
		bank->set_data = 1U << GPIO_BIT(gpio);
	else
		bank->clr_data = 1U << GPIO_BIT(gpio);

	return 0;
}

void gpio_info(void)
{
	unsigned gpio, dir, val;
	struct davinci_gpio *bank;

	for (gpio = 0; gpio < MAX_NUM_GPIOS; ++gpio) {
		bank = GPIO_BANK(gpio);
		dir = in_le32(&bank->dir) & (1U << GPIO_BIT(gpio));
		val = gpio_get_value(gpio);

		printf("% 4d: %s: %d [%c] %s\n",
			gpio, dir ? " in" : "out", val,
			gpio_registry[gpio].is_registered ? 'x' : ' ',
			gpio_registry[gpio].name);
	}
}<|MERGE_RESOLUTION|>--- conflicted
+++ resolved
@@ -165,7 +165,7 @@
 	{ pinmux(0), 1, 0 },
 	{ pinmux(0), 1, 1 },
 };
-#else
+#else /* CONFIG_SOC_DA8XX && CONFIG_SOC_DA850 */
 static const struct pinmux_config gpio_pinmux[] = {
 	{ pinmux(1), 8, 7 },	/* GP0[0] */
 	{ pinmux(1), 8, 6 },
@@ -312,12 +312,10 @@
 	{ pinmux(18), 8, 3 },
 	{ pinmux(18), 8, 2 },
 };
-<<<<<<< HEAD
-=======
-#else
+#endif /* CONFIG_SOC_DA8XX && !CONFIG_SOC_DA850 */
+#else /* !CONFIG_SOC_DA8XX */
 #define davinci_configure_pin_mux(a, b)
->>>>>>> fc959081
-#endif
+#endif /* CONFIG_SOC_DA8XX */
 
 int gpio_request(unsigned gpio, const char *label)
 {
