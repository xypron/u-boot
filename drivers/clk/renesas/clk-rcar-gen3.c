--- conflicted
+++ resolved
@@ -125,26 +125,7 @@
 	if (ret)
 		return ret;
 
-<<<<<<< HEAD
-	if (enable) {
-		ret = gen3_clk_setup_sdif_div(clk);
-		if (ret)
-			return ret;
-		clrbits_le32(priv->base + SMSTPCR(reg), bitmask);
-		return wait_for_bit_le32(priv->base + MSTPSR(reg),
-					 bitmask, 0, 100, 0);
-	} else {
-		setbits_le32(priv->base + SMSTPCR(reg), bitmask);
-		return 0;
-	}
-}
-
-static int gen3_clk_enable(struct clk *clk)
-{
-	return gen3_clk_endisable(clk, true);
-=======
 	return renesas_clk_endisable(clk, priv->base, true);
->>>>>>> 789edf69
 }
 
 static int gen3_clk_disable(struct clk *clk)
