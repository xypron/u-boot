--- conflicted
+++ resolved
@@ -462,49 +462,8 @@
 #endif
 
 #if defined(CFG_RAMBOOT)
-<<<<<<< HEAD
-  #if defined(CONFIG_PCI)
-    #define  CONFIG_COMMANDS	((CONFIG_CMD_DFL	\
-				 | CFG_CMD_PING		\
-				 | CFG_CMD_PCI		\
-				 | CFG_CMD_I2C)		\
-				&			\
-				 ~(CFG_CMD_ENV		\
-				  | CFG_CMD_LOADS))
-  #elif defined(CONFIG_TSEC_ENET)
-    #define  CONFIG_COMMANDS	((CONFIG_CMD_DFL	\
-				| CFG_CMD_PING		\
-				| CFG_CMD_I2C)		\
-				& ~(CFG_CMD_ENV))
-  #elif defined(CONFIG_ETHER_ON_FCC)
-    #define  CONFIG_COMMANDS	((CONFIG_CMD_DFL	\
-				 | CFG_CMD_MII		\
-				 | CFG_CMD_PING		\
-				 | CFG_CMD_I2C)		\
-				& ~(CFG_CMD_ENV))
-  #endif
-#else
-  #if defined(CONFIG_PCI)
-    #define  CONFIG_COMMANDS	(CONFIG_CMD_DFL		\
-				| CFG_CMD_PCI		\
-				| CFG_CMD_PING		\
-				| CFG_CMD_MII		\
-				| CFG_CMD_I2C)
-  #elif defined(CONFIG_TSEC_ENET)
-    #define  CONFIG_COMMANDS	(CONFIG_CMD_DFL		\
-				| CFG_CMD_PING		\
-				| CFG_CMD_I2C		\
-				| CFG_CMD_MII)
-  #elif defined(CONFIG_ETHER_ON_FCC)
-    #define  CONFIG_COMMANDS	(CONFIG_CMD_DFL		\
-				| CFG_CMD_MII		\
-				| CFG_CMD_PING		\
-				| CFG_CMD_I2C)
-  #endif
-=======
     #undef CONFIG_CMD_ENV
     #undef CONFIG_CMD_LOADS
->>>>>>> 5dc210de
 #endif
 
 
