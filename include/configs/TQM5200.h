--- conflicted
+++ resolved
@@ -145,13 +145,8 @@
 #define CONFIG_ISO_PARTITION
 
 /* USB */
-<<<<<<< HEAD
 #if defined(CONFIG_STK52XX) || defined(CONFIG_FO300)
-#define CONFIG_USB_OHCI
-=======
-#ifdef CONFIG_STK52XX
 #define CONFIG_USB_OHCI_NEW
->>>>>>> 58b48577
 #define ADD_USB_CMD		CFG_CMD_USB | CFG_CMD_FAT
 #define CONFIG_USB_STORAGE
 
